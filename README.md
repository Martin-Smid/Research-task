**Research Task: *Simulations and Tests of Higher-Spin Ultra-Light Dark Matter*.** \
This project focuses on creating and refining simulation tools for axion-like particle dark matter. The aim is to simulate and test models of ultra-light dark matter, particularly those involving higher-spin particles. The work involves:

Reviewing literature on the dark matter problem, emphasizing ultra-light dark matter models.
Utilizing and modifying computational tools for simulating cosmological structures of ultra-light dark matter.
Developing new simulation approaches tailored to ultra-light dark matter.
Extracting valuable insights from simulations and defining observational tests.
The simulations aim to advance our understanding of the properties and cosmological implications of ultra-light dark matter, contributing to broader dark matter research efforts.


**Phase 0:**
- making github repo with functional cupy - ✓ done
  - it should include requirements.txt needed to run the main.py file
- Solving Schrödinger equation - in vacuum - using furier transform - ✓ done 24.1.
<<<<<<< HEAD
- Extending the solution to 2D

**Phase 0.5**
- adding better error handeling for the classe for Wave_function and Simulation_params
- creating a 3D option for these classes

**Phase 1** 
- Solving the schrödinger equation with potential dependent on r<sup>2</sup> 
- monitoring the error propagation through time 
=======
- Extending the solution to 2D - ✓ done 26.1.
>>>>>>> 5f73b785
<|MERGE_RESOLUTION|>--- conflicted
+++ resolved
@@ -12,16 +12,4 @@
 - making github repo with functional cupy - ✓ done
   - it should include requirements.txt needed to run the main.py file
 - Solving Schrödinger equation - in vacuum - using furier transform - ✓ done 24.1.
-<<<<<<< HEAD
-- Extending the solution to 2D
-
-**Phase 0.5**
-- adding better error handeling for the classe for Wave_function and Simulation_params
-- creating a 3D option for these classes
-
-**Phase 1** 
-- Solving the schrödinger equation with potential dependent on r<sup>2</sup> 
-- monitoring the error propagation through time 
-=======
-- Extending the solution to 2D - ✓ done 26.1.
->>>>>>> 5f73b785
+- Extending the solution to 2D